package uniseg

import (
	"testing"
)

<<<<<<< HEAD
// Type example.
func ExampleGraphemes() {
	gr := NewGraphemes("👍🏼!")
	for gr.Next() {
		fmt.Printf("%x ", gr.Runes())
	}
	// Output: [1f44d 1f3fc] [21]
}

type testCase = struct {
=======
// The test cases for the simple test function.
var testCases = []struct {
>>>>>>> 5ca5bd4a
	original string
	expected [][]rune
}

// The test cases for the simple test function.
var testCases = []testCase{
	{original: "", expected: [][]rune{}},
	{original: "x", expected: [][]rune{{0x78}}},
	{original: "basic", expected: [][]rune{{0x62}, {0x61}, {0x73}, {0x69}, {0x63}}},
	{original: "möp", expected: [][]rune{{0x6d}, {0x6f, 0x308}, {0x70}}},
	{original: "\r\n", expected: [][]rune{{0xd, 0xa}}},
	{original: "\n\n", expected: [][]rune{{0xa}, {0xa}}},
	{original: "\t*", expected: [][]rune{{0x9}, {0x2a}}},
	{original: "뢴", expected: [][]rune{{0x1105, 0x116c, 0x11ab}}},
	{original: "ܐ܏ܒܓܕ", expected: [][]rune{{0x710}, {0x70f, 0x712}, {0x713}, {0x715}}},
	{original: "ำ", expected: [][]rune{{0xe33}}},
	{original: "ำำ", expected: [][]rune{{0xe33, 0xe33}}},
	{original: "สระอำ", expected: [][]rune{{0xe2a}, {0xe23}, {0xe30}, {0xe2d, 0xe33}}},
	{original: "*뢴*", expected: [][]rune{{0x2a}, {0x1105, 0x116c, 0x11ab}, {0x2a}}},
	{original: "*👩‍❤️‍💋‍👩*", expected: [][]rune{{0x2a}, {0x1f469, 0x200d, 0x2764, 0xfe0f, 0x200d, 0x1f48b, 0x200d, 0x1f469}, {0x2a}}},
	{original: "👩‍❤️‍💋‍👩", expected: [][]rune{{0x1f469, 0x200d, 0x2764, 0xfe0f, 0x200d, 0x1f48b, 0x200d, 0x1f469}}},
	{original: "🏋🏽‍♀️", expected: [][]rune{{0x1f3cb, 0x1f3fd, 0x200d, 0x2640, 0xfe0f}}},
	{original: "🙂", expected: [][]rune{{0x1f642}}},
	{original: "🙂🙂", expected: [][]rune{{0x1f642}, {0x1f642}}},
	{original: "🇩🇪", expected: [][]rune{{0x1f1e9, 0x1f1ea}}},
	{original: "🏳️‍🌈", expected: [][]rune{{0x1f3f3, 0xfe0f, 0x200d, 0x1f308}}},
}

// decomposed returns a grapheme cluster decomposition.
func decomposed(s string) (runes [][]rune) {
	gr := NewGraphemes(s)
	for gr.Next() {
		runes = append(runes, gr.Runes())
	}
	return
}

// Run the testCases slice above.
func TestSimple(t *testing.T) {
	allCases := append(testCases, unicodeTestCases...)
	for testNum, testCase := range allCases {
		/*t.Logf(`Test case %d "%s": Expecting %x, getting %x, code points %x"`,
		testNum,
		strings.TrimSpace(testCase.original),
		testCase.expected,
		decomposed(testCase.original),
		[]rune(testCase.original))*/
		gr := NewGraphemes(testCase.original)
		var index int
	GraphemeLoop:
		for index = 0; gr.Next(); index++ {
			if index >= len(testCase.expected) {
				t.Errorf(`Test case %d "%s" failed: More grapheme clusters returned than expected %d`,
					testNum,
					testCase.original,
					len(testCase.expected))
				break
			}
			cluster := gr.Runes()
			if len(cluster) != len(testCase.expected[index]) {
				t.Errorf(`Test case %d "%s" failed: Grapheme cluster at index %d has %d codepoints %x, %d expected %x`,
					testNum,
					testCase.original,
					index,
					len(cluster),
					cluster,
					len(testCase.expected[index]),
					testCase.expected[index])
				break
			}
			for i, r := range cluster {
				if r != testCase.expected[index][i] {
					t.Errorf(`Test case %d "%s" failed: Grapheme cluster at index %d is %x, expected %x`,
						testNum,
						testCase.original,
						index,
						cluster,
						testCase.expected[index])
					break GraphemeLoop
				}
			}
		}
		if index < len(testCase.expected) {
			t.Errorf(`Test case %d "%s" failed: Fewer grapheme clusters returned (%d) than expected (%d)`,
				testNum,
				testCase.original,
				index,
				len(testCase.expected))
		}
	}
}

// Test the Str() function.
func TestStr(t *testing.T) {
	gr := NewGraphemes("möp")
	gr.Next()
	gr.Next()
	gr.Next()
	if str := gr.Str(); str != "p" {
		t.Errorf(`Expected "p", got "%s"`, str)
	}
}

// Test the Bytes() function.
func TestBytes(t *testing.T) {
	gr := NewGraphemes("A👩‍❤️‍💋‍👩B")
	gr.Next()
	gr.Next()
	gr.Next()
	b := gr.Bytes()
	if len(b) != 1 {
		t.Fatalf(`Expected len("B") == 1, got %d`, len(b))
	}
	if b[0] != 'B' {
		t.Errorf(`Expected "B", got "%s"`, string(b[0]))
	}
}

// Test the Positions() function.
func TestPositions(t *testing.T) {
	gr := NewGraphemes("A👩‍❤️‍💋‍👩B")
	gr.Next()
	gr.Next()
	from, to := gr.Positions()
	if from != 1 || to != 28 {
		t.Errorf(`Expected from=%d to=%d, got from=%d to=%d`, 1, 28, from, to)
	}
}

// Test the Reset() function.
func TestReset(t *testing.T) {
	gr := NewGraphemes("möp")
	gr.Next()
	gr.Next()
	gr.Next()
	gr.Reset()
	gr.Next()
	if str := gr.Str(); str != "m" {
		t.Errorf(`Expected "m", got "%s"`, str)
	}
}

// Test retrieving clusters before calling Next().
func TestEarly(t *testing.T) {
	gr := NewGraphemes("test")
	r := gr.Runes()
	if r != nil {
		t.Errorf(`Expected nil rune slice, got %x`, r)
	}
	str := gr.Str()
	if str != "" {
		t.Errorf(`Expected empty string, got "%s"`, str)
	}
	b := gr.Bytes()
	if b != nil {
		t.Errorf(`Expected byte rune slice, got %x`, b)
	}
	from, to := gr.Positions()
	if from != 0 || to != 0 {
		t.Errorf(`Expected from=%d to=%d, got from=%d to=%d`, 0, 0, from, to)
	}
}

// Test retrieving more clusters after retrieving the last cluster.
func TestLate(t *testing.T) {
	gr := NewGraphemes("x")
	gr.Next()
	gr.Next()
	r := gr.Runes()
	if r != nil {
		t.Errorf(`Expected nil rune slice, got %x`, r)
	}
	str := gr.Str()
	if str != "" {
		t.Errorf(`Expected empty string, got "%s"`, str)
	}
	b := gr.Bytes()
	if b != nil {
		t.Errorf(`Expected byte rune slice, got %x`, b)
	}
	from, to := gr.Positions()
	if from != 1 || to != 1 {
		t.Errorf(`Expected from=%d to=%d, got from=%d to=%d`, 1, 1, from, to)
	}
}

// Test the GraphemeClusterCount function.
func TestCount(t *testing.T) {
	if n := GraphemeClusterCount("🇩🇪🏳️‍🌈"); n != 2 {
		t.Errorf(`Expected 2 grapheme clusters, got %d`, n)
	}
}<|MERGE_RESOLUTION|>--- conflicted
+++ resolved
@@ -4,21 +4,7 @@
 	"testing"
 )
 
-<<<<<<< HEAD
-// Type example.
-func ExampleGraphemes() {
-	gr := NewGraphemes("👍🏼!")
-	for gr.Next() {
-		fmt.Printf("%x ", gr.Runes())
-	}
-	// Output: [1f44d 1f3fc] [21]
-}
-
 type testCase = struct {
-=======
-// The test cases for the simple test function.
-var testCases = []struct {
->>>>>>> 5ca5bd4a
 	original string
 	expected [][]rune
 }
